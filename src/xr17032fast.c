--- conflicted
+++ resolved
@@ -2177,13 +2177,8 @@
 	return inst + 1;
 }
 
-<<<<<<< HEAD
 static XrCachedInst *XrDecodeMb(XrProcessor* proc, XrCachedInst *inst, uint32_t pc, uint32_t *irstream, XrDecodeInfo *info) {
-	inst->Func = &XrExecuteWmb;
-=======
-static XrCachedInst *XrDecodeMb(XrProcessor* proc, XrCachedInst *inst, uint32_t ir, uint32_t pc) {
 	inst->Func = &XrExecuteMb;
->>>>>>> ad5ed123
 
 	return inst + 1;
 }
